package subsystem;

<<<<<<< HEAD
import common.exception.InternalServerErrorException;
import common.exception.InvalidCardException;
import common.exception.NotEnoughBalanceException;
=======
>>>>>>> 819f1620
import entity.payment.CreditCard;
import entity.payment.PaymentTransaction;
import subsystem.interbank.InterbankSubsystemController;

/***
 * The {@code InterbankSubsystem} class is used to communicate with the
 * Interbank to make transaction.
 * 
 * @author hieud
 *
 */
public class InterbankSubsystem implements InterbankInterface {

	/**
	 * Represent the controller of the subsystem
	 */
	private InterbankSubsystemController ctrl;

	/**
	 * Initializes a newly created {@code InterbankSubsystem} object so that it
	 * represents an Interbank subsystem.
	 */
	public InterbankSubsystem() {
		String str = new String();
		this.ctrl = new InterbankSubsystemController();
	}

	/**
	 * @see InterbankInterface#payOrder(entity.payment.CreditCard, int,
	 *      java.lang.String)
	 */
	public PaymentTransaction payOrder(CreditCard card, int amount, String contents) {
		PaymentTransaction transaction = ctrl.payOrder(card, amount, contents);
		return transaction;
	}

	/**
	 * @see InterbankInterface#refund(entity.payment.CreditCard, int,
	 *      java.lang.String)
	 */
	public PaymentTransaction refund(CreditCard card, int amount, String contents) {
		PaymentTransaction transaction = ctrl.refund(card, amount, contents);
		return transaction;
	}
}
<|MERGE_RESOLUTION|>--- conflicted
+++ resolved
@@ -1,53 +1,50 @@
-package subsystem;
-
-<<<<<<< HEAD
-import common.exception.InternalServerErrorException;
-import common.exception.InvalidCardException;
-import common.exception.NotEnoughBalanceException;
-=======
->>>>>>> 819f1620
-import entity.payment.CreditCard;
-import entity.payment.PaymentTransaction;
-import subsystem.interbank.InterbankSubsystemController;
-
-/***
- * The {@code InterbankSubsystem} class is used to communicate with the
- * Interbank to make transaction.
- * 
- * @author hieud
- *
- */
-public class InterbankSubsystem implements InterbankInterface {
-
-	/**
-	 * Represent the controller of the subsystem
-	 */
-	private InterbankSubsystemController ctrl;
-
-	/**
-	 * Initializes a newly created {@code InterbankSubsystem} object so that it
-	 * represents an Interbank subsystem.
-	 */
-	public InterbankSubsystem() {
-		String str = new String();
-		this.ctrl = new InterbankSubsystemController();
-	}
-
-	/**
-	 * @see InterbankInterface#payOrder(entity.payment.CreditCard, int,
-	 *      java.lang.String)
-	 */
-	public PaymentTransaction payOrder(CreditCard card, int amount, String contents) {
-		PaymentTransaction transaction = ctrl.payOrder(card, amount, contents);
-		return transaction;
-	}
-
-	/**
-	 * @see InterbankInterface#refund(entity.payment.CreditCard, int,
-	 *      java.lang.String)
-	 */
-	public PaymentTransaction refund(CreditCard card, int amount, String contents) {
-		PaymentTransaction transaction = ctrl.refund(card, amount, contents);
-		return transaction;
-	}
-}
+package subsystem;
+
+import common.exception.InternalServerErrorException;
+import common.exception.InvalidCardException;
+import common.exception.NotEnoughBalanceException;
+import entity.payment.CreditCard;
+import entity.payment.PaymentTransaction;
+import subsystem.interbank.InterbankSubsystemController;
+
+/***
+ * The {@code InterbankSubsystem} class is used to communicate with the
+ * Interbank to make transaction.
+ * 
+ * @author hieud
+ *
+ */
+public class InterbankSubsystem implements InterbankInterface {
+
+	/**
+	 * Represent the controller of the subsystem
+	 */
+	private InterbankSubsystemController ctrl;
+
+	/**
+	 * Initializes a newly created {@code InterbankSubsystem} object so that it
+	 * represents an Interbank subsystem.
+	 */
+	public InterbankSubsystem() {
+		String str = new String();
+		this.ctrl = new InterbankSubsystemController();
+	}
+
+	/**
+	 * @see InterbankInterface#payOrder(entity.payment.CreditCard, int,
+	 *      java.lang.String)
+	 */
+	public PaymentTransaction payOrder(CreditCard card, int amount, String contents) {
+		PaymentTransaction transaction = ctrl.payOrder(card, amount, contents);
+		return transaction;
+	}
+
+	/**
+	 * @see InterbankInterface#refund(entity.payment.CreditCard, int,
+	 *      java.lang.String)
+	 */
+	public PaymentTransaction refund(CreditCard card, int amount, String contents) {
+		PaymentTransaction transaction = ctrl.refund(card, amount, contents);
+		return transaction;
+	}
+}