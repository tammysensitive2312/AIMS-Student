--- conflicted
+++ resolved
@@ -35,8 +35,6 @@
     public void setlstOrderMedia(List lstOrderMedia) {
         this.lstOrderMedia = lstOrderMedia;
     }
-<<<<<<< HEAD
-=======
 
     public void setShippingFees(int shippingFees) {
         this.shippingFees = shippingFees;
@@ -63,5 +61,4 @@
         return (int) (amount + (Configs.PERCENT_VAT/100)*amount);
     }
 
->>>>>>> 5ef1f497
 }