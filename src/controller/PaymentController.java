package controller;

import java.util.Calendar;
import java.util.Hashtable;
import java.util.Map;

<<<<<<< HEAD
import common.exception.InternalServerErrorException;
import common.exception.InvalidCardException;
import common.exception.NotEnoughBalanceException;
=======
import common.exception.InvalidCardException;
>>>>>>> 819f1620
import common.exception.PaymentException;
import common.exception.UnrecognizedException;
import entity.payment.CreditCard;
import entity.payment.PaymentTransaction;
import subsystem.InterbankInterface;
import subsystem.InterbankSubsystem;


/**
 * This {@code PaymentController} class control the flow of the payment process
 * in our AIMS Software.
 * 
 * @author hieud
 *
 */
public class PaymentController extends BaseController {

	/**
	 * Represent the card used for payment
	 */
	private CreditCard card;

	/**
	 * Represent the Interbank subsystem
	 */
	private InterbankInterface interbank;

	/**
	 * Validate the input date which should be in the format "mm/yy", and then
	 * return a {@link java.lang.String String} representing the date in the
	 * required format "mmyy" .
	 * 
	 * @param date - the {@link java.lang.String String} represents the input date
	 * @return {@link java.lang.String String} - date representation of the required
	 *         format
	 * @throws InvalidCardException - if the string does not represent a valid date
	 *                              in the expected format
	 */
	private String getExpirationDate(String date) throws InvalidCardException {
		String[] strs = date.split("/");
		if (strs.length != 2) {
			throw new InvalidCardException();
		}

		String expirationDate = null;
		int month = -1;
		int year = -1;

		try {
			month = Integer.parseInt(strs[0]);
			year = Integer.parseInt(strs[1]);
			if (month < 1 || month > 12 || year < Calendar.getInstance().get(Calendar.YEAR) % 100 || year > 100) {
				throw new InvalidCardException();
			}
			expirationDate = strs[0] + strs[1];

		} catch (Exception ex) {
			throw new InvalidCardException();
		}

		return expirationDate;
	}

	/**
	 * Pay order, and then return the result with a message.
	 * 
	 * @param amount         - the amount to pay
	 * @param contents       - the transaction contents
	 * @param cardNumber     - the card number
	 * @param cardHolderName - the card holder name
	 * @param expirationDate - the expiration date in the format "mm/yy"
	 * @param securityCode   - the cvv/cvc code of the credit card
	 * @return {@link java.util.Map Map} represent the payment result with a
	 *         message.
	 */
	public Map<String, String> payOrder(int amount, String contents, String cardNumber, String cardHolderName,
			String expirationDate, String securityCode) {
		Map<String, String> result = new Hashtable<String, String>();
		result.put("RESULT", "PAYMENT FAILED!");
		try {
			this.card = new CreditCard(cardNumber, cardHolderName, Integer.parseInt(securityCode),
					getExpirationDate(expirationDate));

			this.interbank = new InterbankSubsystem();
			PaymentTransaction transaction = interbank.payOrder(card, amount, contents);

			result.put("RESULT", "PAYMENT SUCCESSFUL!");
			result.put("MESSAGE", "You have succesffully paid the order!");
		} catch (PaymentException | UnrecognizedException ex) {
			result.put("MESSAGE", ex.getMessage());
		}
		return result;
	}
}<|MERGE_RESOLUTION|>--- conflicted
+++ resolved
@@ -1,107 +1,101 @@
-package controller;
-
-import java.util.Calendar;
-import java.util.Hashtable;
-import java.util.Map;
-
-<<<<<<< HEAD
-import common.exception.InternalServerErrorException;
-import common.exception.InvalidCardException;
-import common.exception.NotEnoughBalanceException;
-=======
-import common.exception.InvalidCardException;
->>>>>>> 819f1620
-import common.exception.PaymentException;
-import common.exception.UnrecognizedException;
-import entity.payment.CreditCard;
-import entity.payment.PaymentTransaction;
-import subsystem.InterbankInterface;
-import subsystem.InterbankSubsystem;
-
-
-/**
- * This {@code PaymentController} class control the flow of the payment process
- * in our AIMS Software.
- * 
- * @author hieud
- *
- */
-public class PaymentController extends BaseController {
-
-	/**
-	 * Represent the card used for payment
-	 */
-	private CreditCard card;
-
-	/**
-	 * Represent the Interbank subsystem
-	 */
-	private InterbankInterface interbank;
-
-	/**
-	 * Validate the input date which should be in the format "mm/yy", and then
-	 * return a {@link java.lang.String String} representing the date in the
-	 * required format "mmyy" .
-	 * 
-	 * @param date - the {@link java.lang.String String} represents the input date
-	 * @return {@link java.lang.String String} - date representation of the required
-	 *         format
-	 * @throws InvalidCardException - if the string does not represent a valid date
-	 *                              in the expected format
-	 */
-	private String getExpirationDate(String date) throws InvalidCardException {
-		String[] strs = date.split("/");
-		if (strs.length != 2) {
-			throw new InvalidCardException();
-		}
-
-		String expirationDate = null;
-		int month = -1;
-		int year = -1;
-
-		try {
-			month = Integer.parseInt(strs[0]);
-			year = Integer.parseInt(strs[1]);
-			if (month < 1 || month > 12 || year < Calendar.getInstance().get(Calendar.YEAR) % 100 || year > 100) {
-				throw new InvalidCardException();
-			}
-			expirationDate = strs[0] + strs[1];
-
-		} catch (Exception ex) {
-			throw new InvalidCardException();
-		}
-
-		return expirationDate;
-	}
-
-	/**
-	 * Pay order, and then return the result with a message.
-	 * 
-	 * @param amount         - the amount to pay
-	 * @param contents       - the transaction contents
-	 * @param cardNumber     - the card number
-	 * @param cardHolderName - the card holder name
-	 * @param expirationDate - the expiration date in the format "mm/yy"
-	 * @param securityCode   - the cvv/cvc code of the credit card
-	 * @return {@link java.util.Map Map} represent the payment result with a
-	 *         message.
-	 */
-	public Map<String, String> payOrder(int amount, String contents, String cardNumber, String cardHolderName,
-			String expirationDate, String securityCode) {
-		Map<String, String> result = new Hashtable<String, String>();
-		result.put("RESULT", "PAYMENT FAILED!");
-		try {
-			this.card = new CreditCard(cardNumber, cardHolderName, Integer.parseInt(securityCode),
-					getExpirationDate(expirationDate));
-
-			this.interbank = new InterbankSubsystem();
-			PaymentTransaction transaction = interbank.payOrder(card, amount, contents);
-
-			result.put("RESULT", "PAYMENT SUCCESSFUL!");
-			result.put("MESSAGE", "You have succesffully paid the order!");
-		} catch (PaymentException | UnrecognizedException ex) {
-			result.put("MESSAGE", ex.getMessage());
-		}
-		return result;
-	}
+package controller;
+
+import java.util.Calendar;
+import java.util.Hashtable;
+import java.util.Map;
+
+import common.exception.InvalidCardException;
+import common.exception.PaymentException;
+import common.exception.UnrecognizedException;
+import entity.payment.CreditCard;
+import entity.payment.PaymentTransaction;
+import subsystem.InterbankInterface;
+import subsystem.InterbankSubsystem;
+
+
+/**
+ * This {@code PaymentController} class control the flow of the payment process
+ * in our AIMS Software.
+ * 
+ * @author hieud
+ *
+ */
+public class PaymentController extends BaseController {
+
+	/**
+	 * Represent the card used for payment
+	 */
+	private CreditCard card;
+
+	/**
+	 * Represent the Interbank subsystem
+	 */
+	private InterbankInterface interbank;
+
+	/**
+	 * Validate the input date which should be in the format "mm/yy", and then
+	 * return a {@link java.lang.String String} representing the date in the
+	 * required format "mmyy" .
+	 * 
+	 * @param date - the {@link java.lang.String String} represents the input date
+	 * @return {@link java.lang.String String} - date representation of the required
+	 *         format
+	 * @throws InvalidCardException - if the string does not represent a valid date
+	 *                              in the expected format
+	 */
+	private String getExpirationDate(String date) throws InvalidCardException {
+		String[] strs = date.split("/");
+		if (strs.length != 2) {
+			throw new InvalidCardException();
+		}
+
+		String expirationDate = null;
+		int month = -1;
+		int year = -1;
+
+		try {
+			month = Integer.parseInt(strs[0]);
+			year = Integer.parseInt(strs[1]);
+			if (month < 1 || month > 12 || year < Calendar.getInstance().get(Calendar.YEAR) % 100 || year > 100) {
+				throw new InvalidCardException();
+			}
+			expirationDate = strs[0] + strs[1];
+
+		} catch (Exception ex) {
+			throw new InvalidCardException();
+		}
+
+		return expirationDate;
+	}
+
+	/**
+	 * Pay order, and then return the result with a message.
+	 * 
+	 * @param amount         - the amount to pay
+	 * @param contents       - the transaction contents
+	 * @param cardNumber     - the card number
+	 * @param cardHolderName - the card holder name
+	 * @param expirationDate - the expiration date in the format "mm/yy"
+	 * @param securityCode   - the cvv/cvc code of the credit card
+	 * @return {@link java.util.Map Map} represent the payment result with a
+	 *         message.
+	 */
+	public Map<String, String> payOrder(int amount, String contents, String cardNumber, String cardHolderName,
+			String expirationDate, String securityCode) {
+		Map<String, String> result = new Hashtable<String, String>();
+		result.put("RESULT", "PAYMENT FAILED!");
+		try {
+			this.card = new CreditCard(cardNumber, cardHolderName, Integer.parseInt(securityCode),
+					getExpirationDate(expirationDate));
+
+			this.interbank = new InterbankSubsystem();
+			PaymentTransaction transaction = interbank.payOrder(card, amount, contents);
+
+			result.put("RESULT", "PAYMENT SUCCESSFUL!");
+			result.put("MESSAGE", "You have succesffully paid the order!");
+		} catch (PaymentException | UnrecognizedException ex) {
+			result.put("MESSAGE", ex.getMessage());
+		}
+		return result;
+	}
 }